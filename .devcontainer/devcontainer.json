--- conflicted
+++ resolved
@@ -19,11 +19,8 @@
     }
   },
   "postCreateCommand": "git config --global --add safe.directory /app && bash /app/.devcontainer/setup-env.sh && pip install --no-cache-dir -r /app/requirements.txt",
-<<<<<<< HEAD
-=======
   "postStartCommand": "uvicorn app.main:app --host 0.0.0.0 --port 8000 --reload",
   "forwardPorts": [8000],
 
->>>>>>> 7d1241c0
   "remoteUser": "root"
 }